#!/usr/bin/env python3
"""
Google Sheets MCP Integration Tests
Separated into focused test functions for better maintainability:

Test Functions:
- test_basic_operations: Tool listing, data loading, error handling, data format verification
- test_write_operations: Range updates, row/column appends
- test_advanced_operations: New sheet creation, complex data formats
- test_gid_fix: Tests write_new_sheet with gid + update_range with Chinese worksheets
- test_list_of_dict_input: Tests DataFrame-like list of dict input support
- test_1d_array_input: Tests 1D array input support (NEW)

Usage:
    # Run all tests
    python test_mcp_client_calltool.py --env=local --test=all

    # Run specific test
    python test_mcp_client_calltool.py --env=local --test=basic
    python test_mcp_client_calltool.py --env=local --test=write
    python test_mcp_client_calltool.py --env=local --test=advanced
    python test_mcp_client_calltool.py --env=local --test=gid
    python test_mcp_client_calltool.py --env=local --test=listtype
    python test_mcp_client_calltool.py --env=local --test=1d

    # Run against production
    python test_mcp_client_calltool.py --env=prod --test=all

Environment Variables Required:
- TEST_GOOGLE_OAUTH_REFRESH_TOKEN
- TEST_GOOGLE_OAUTH_CLIENT_ID
- TEST_GOOGLE_OAUTH_CLIENT_SECRET
"""

from mcp.client.streamable_http import streamablehttp_client
import asyncio
import json
from mcp import ClientSession
from datetime import datetime

# Test configuration constants
TEST_USER_ID = "68501372a3569b6897673a48"
READ_ONLY_URI = "https://docs.google.com/spreadsheets/d/1DpaI7L4yfYptsv6X2TL0InhVbeFfe2TpZPPoY98llR0/edit?gid=1411021775#gid=1411021775"
READ_WRITE_URI = "https://docs.google.com/spreadsheets/d/1p5Yjvqw-jv6MHClvplqsod5NcoF9-mm4zaYutt-i95M/edit?gid=265933634#gid=265933634"
READ_WRITE_URI2 = "https://docs.google.com/spreadsheets/d/1p5Yjvqw-jv6MHClvplqsod5NcoF9-mm4zaYutt-i95M/edit?gid=1852099269#gid=1852099269"
READ_WRITE_URI3 = "https://docs.google.com/spreadsheets/d/1h6waNEyrv_LKbxGSyZCJLf-QmLgFRNIQM4PfTphIeDM/edit?gid=244346339#gid=244346339"
READ_WRITE_URI_1D = "https://docs.google.com/spreadsheets/d/1h6waNEyrv_LKbxGSyZCJLf-QmLgFRNIQM4PfTphIeDM/edit?gid=509803551#gid=509803551"

async def test_basic_operations(url, headers):
    """Test basic MCP operations: tool listing, data loading, error handling"""
    print(f"🚀 Testing Basic MCP Operations")
    print(f"📋 User ID: {TEST_USER_ID}")
    print("=" * 60)
    
    async with streamablehttp_client(url=url, headers=headers) as (read, write, _):
        async with ClientSession(read, write) as session:
            await session.initialize()
            
            # Test 0: List available tools
            print(f"\n🛠️  Test 0: Listing available MCP tools")
            tools = await session.list_tools()
            print(f"✅ Found {len(tools.tools)} available tools:")
            for i, tool in enumerate(tools.tools, 1):
                print(f"   {i:2d}. {tool.name}: {tool.description[:80]}...")
            
            # Display Field descriptions for a sample tool
            print(f"\n📝 Sample Tool Schema (update_range):")
            for tool in tools.tools:
                if tool.name == "update_range":
                    if hasattr(tool, 'inputSchema') and tool.inputSchema:
                        schema = tool.inputSchema
                        properties = schema.get('properties', {}) if isinstance(schema, dict) else {}
                        for param_name, param_info in properties.items():
                            if isinstance(param_info, dict):
                                desc = param_info.get('description', 'No description')
                                print(f"   • {param_name}: {desc}")
                    break
            print()

            # Test 1: Load table from Google Sheets using URI-based approach
            print(f"\n📘 Test 1: Loading data from Google Sheets")
            print(f"   URI: {READ_ONLY_URI}")

            load_res = await session.call_tool("load_data_table", {
                "uri": READ_ONLY_URI,
            })
            print(f"✅ Load result: {load_res}")

            # Extract table ID for further operations
            table_id = None
            if load_res.isError:
                print(f"⚠️  Load failed with error: {load_res.content[0].text if load_res.content else 'Unknown error'}")
            elif load_res.content and load_res.content[0].text:
                content = json.loads(load_res.content[0].text)
                if content.get('success'):
                    table_id = content.get('table_id')
                    print(f"✅ Table loaded successfully: {table_id}")

            # Test 2: Load table with invalid URI (expect error)
            print(f"\n📘 Test 2: Loading data with invalid URI (expect error)")
            invalid_uri = "https://invalid-uri-format"
            print(f"   URI: {invalid_uri}")

            invalid_load_res = await session.call_tool("load_data_table", {
                "uri": invalid_uri
            })
            print(f"Result: {invalid_load_res}")

            # Check if error was properly returned
            if invalid_load_res.isError:
                print(f"✅ Expected error received: isError = True")
                if invalid_load_res.content and invalid_load_res.content[0].text:
                    print(f"   Error message: {invalid_load_res.content[0].text}")
            else:
                print(f"❌ Expected isError = True, but got isError = False")

<<<<<<< HEAD
            # Test 3: Verify data format is list of dictionaries (not list of lists)
=======
            # Test 3: Verify data format is list of dictionaries
>>>>>>> 8dcafbce
            print(f"\n📘 Test 3: Verifying data format is list of dictionaries")
            print(f"   Testing improved data structure from TableResponse")
            
            load_format_res = await session.call_tool("load_data_table", {
                "uri": READ_ONLY_URI,
            })
<<<<<<< HEAD
            print(f"load_format_res: {load_format_res}")
            if load_format_res.content and load_format_res.content[0].text:
                content = json.loads(load_format_res.content[0].text)
                if content.get('success'):
                    data = content.get('data', [])
                    headers = content.get('headers', [])
                    
                    print(f"   📊 Headers: {headers}")
                    print(f"   📊 Data rows: {len(data)}")
                    
                    # Verify data structure
                    if data:
                        first_row = data[0]
                        print(f"   📊 First row type: {type(first_row)}")
                        print(f"   📊 First row sample: {first_row}")
                        
                        # Check if first row is a dictionary
                        if isinstance(first_row, dict):
                            print(f"   ✅ PASS: Data is correctly formatted as list of dictionaries")
                            
                            # Verify all keys match headers
                            row_keys = set(first_row.keys())
                            header_set = set(headers)
                            
                            if row_keys == header_set:
                                print(f"   ✅ PASS: Dictionary keys match headers exactly")
                                print(f"      Keys: {list(row_keys)}")
                            else:
                                print(f"   ⚠️  WARNING: Dictionary keys don't match headers")
                                print(f"      Expected keys: {headers}")
                                print(f"      Actual keys: {list(row_keys)}")
                            
                            # Verify we can access data by column name
                            if headers and len(headers) > 0:
                                first_header = headers[0]
                                first_value = first_row.get(first_header)
                                print(f"   ✅ PASS: Can access data by column name")
                                print(f"      Example: row['{first_header}'] = {first_value}")
                        
                        elif isinstance(first_row, list):
                            print(f"   ❌ FAIL: Data is still in old format (list of lists)")
                            print(f"      Expected: list of dictionaries")
                            print(f"      Got: list of lists")
                        else:
                            print(f"   ❌ FAIL: Unexpected data format: {type(first_row)}")
                    else:
                        print(f"   ⚠️  WARNING: No data rows returned (empty sheet)")
                else:
                    print(f"   ❌ Failed to load data: {content.get('message', 'Unknown error')}")
            else:
                print(f"   ❌ Failed to get response content")
=======
            print()
            print(f"load_format_res, {load_format_res}")
            if not load_format_res.isError and load_format_res.content and load_format_res.content[0].text:
                content = json.loads(load_format_res.content[0].text)
                if content.get('success'):
                    data = content.get('data', [])
                    shape = content.get('shape', '(0,0)')
                    
                    print(f"   📊 Shape: {shape}")
                    print(f"   📊 Data rows: {len(data)}")
                    
                    # Verify data is list of dicts
                    if data and len(data) > 0:
                        first_row = data[0]
                        
                        # Check if first row is a dictionary
                        if isinstance(first_row, dict):
                            print(f"   ✅ PASS: Data is list of dictionaries")
                            print(f"   📝 First row type: {type(first_row).__name__}")
                            print(f"   📝 First row keys (these are the headers): {list(first_row.keys())}")
                            print(f"   📝 Sample row: {first_row}")
                            print(f"   ✅ PASS: Headers are embedded as dictionary keys")
                        else:
                            print(f"   ❌ FAIL: Data is not list of dictionaries")
                            print(f"      Expected: dict, Got: {type(first_row).__name__}")
                            print(f"      First row: {first_row}")
                    else:
                        print(f"   ⚠️  WARNING: No data rows to verify")
                else:
                    print(f"   ❌ Failed to load data: {content.get('message', 'Unknown error')}")
            else:
                print(f"   ❌ Failed to get valid response")
>>>>>>> 8dcafbce
                
            print(f"\n✅ Basic operations test completed!")
            return table_id

async def test_write_operations(url, headers):
    """Test write operations: range updates, row/column appends"""
    print(f"🚀 Testing Write Operations")
    print("=" * 60)
    
    timestamp = datetime.now().strftime("%Y-%m-%d %H:%M:%S")
    
    async with streamablehttp_client(url=url, headers=headers) as (read, write, _):
        async with ClientSession(read, write) as session:
            await session.initialize()
            
            # Test 1: Update specific range using update_range function
            print(f"\n📝 Test 1: Updating specific range")            

            # Note: data must be a list, even for single cell updates
            cell_update_res = await session.call_tool("update_range", {
                "uri": READ_WRITE_URI,
                "data": [[f"Updated: {timestamp}"]],  # Must be list[list] format
                "range_address": "F1"
            })
            print(f"✅ Cell update result: {cell_update_res}")

            # Test 2: Update row data using update_range
            print(f"\n📝 Test 2: Updating row data")

            new_row_data = [["New Product", 49.99, "Gadgets", 100, timestamp, "updated whole row"]]

            row_update_res = await session.call_tool("update_range", {
                "uri": READ_WRITE_URI,
                "data": new_row_data,
                "range_address": "A5:F5"
            })
            print(f"✅ Row update result: {row_update_res}")

            # Test 3: Append rows using append_rows
            print(f"\n📝 Test 3: Appending new rows")

            new_rows = [
                ["Appended Product 1", 29.99, "Electronics", 50, timestamp, "appended row 1"],
                ["Appended Product 2", 39.99, "Books", 75, timestamp, "appended row 2"]
            ]

            append_rows_res = await session.call_tool("append_rows", {
                "uri": READ_WRITE_URI,
                "data": new_rows
            })
            print(f"✅ Append rows result: {append_rows_res}")

            # Test 4: Append columns using append_columns
            print(f"\n📝 Test 4: Appending new columns")

            # Data should be in row format: each row contains values for all new columns
            new_columns_data = [
                ["Active", 4.5],    # Row 1: Status=Active, Rating=4.5
                ["Active", 4.0],    # Row 2: Status=Active, Rating=4.0  
                ["Active", 5.0],    # Row 3: Status=Active, Rating=5.0
                ["Active", 4.2],    # Row 4: Status=Active, Rating=4.2
                ["Active", 4.8]     # Row 5: Status=Active, Rating=4.8
            ]

            append_columns_res = await session.call_tool("append_columns", {
                "uri": READ_WRITE_URI,
                "data": new_columns_data,
                "headers": ["Status", "Rating"]
            })
            print(f"✅ Append columns result: {append_columns_res}")

            # Test 5: Verify append_columns result directly (no need to load back)
            print(f"\n📖 Test 5: Verifying append_columns result")

            if not append_columns_res.isError and append_columns_res.content and append_columns_res.content[0].text:
                result_content = json.loads(append_columns_res.content[0].text)
                if result_content.get('success'):
                    updated_cells = result_content.get('updated_cells', 0)
                    shape = result_content.get('shape', '(0,0)')
                    range_updated = result_content.get('range', '')

                    print(f"   📊 Updated {updated_cells} cells with shape {shape}")
                    print(f"   📍 Range updated: {range_updated}")

                    # Expected: 12 cells (6 rows: 1 header + 5 data, × 2 columns)
                    expected_cells = 6 * 2  # 6 rows × 2 columns
                    expected_shape = "(6,2)"
                    if updated_cells == expected_cells and shape == expected_shape:
                        print(f"   ✅ PASS: Correct number of cells updated (includes headers)")
                        print(f"   ✅ PASS: Headers 'Status' and 'Rating' written to first row")
                    else:
                        print(f"   ❌ FAIL: Expected {expected_cells} cells with shape {expected_shape}, got {updated_cells} cells with shape {shape}")
                else:
                    error_message = result_content.get('message', 'Unknown error')
                    print(f"   ❌ Failed to append columns: {error_message}")

                    # Check if it's a grid limits error
                    if "exceeds grid limits" in error_message.lower():
                        print(f"   🔄 Grid limits exceeded - clearing worksheet and retrying with update_range...")

                        # Clear the worksheet by updating with empty content
                        clear_res = await session.call_tool("update_range", {
                            "uri": READ_WRITE_URI,
                            "data": [[]],
                            "range_address": "A1"
                        })

                        if not clear_res.isError:
                            print(f"   ✅ Worksheet cleared successfully")

                            # Instead of append_columns, use update_range to write to a specific location
                            # This avoids the issue of append_columns trying to find the last column
                            print(f"   🔄 Retrying with update_range to write to columns A-B...")

                            # Prepare data with headers for update_range
                            retry_data = [["Status", "Rating"]] + new_columns_data

                            retry_res = await session.call_tool("update_range", {
                                "uri": READ_WRITE_URI,
                                "data": retry_data,
                                "range_address": "A1"
                            })

                            if not retry_res.isError and retry_res.content and retry_res.content[0].text:
                                retry_content = json.loads(retry_res.content[0].text)
                                if retry_content.get('success'):
                                    print(f"   ✅ Retry successful after clearing worksheet")
                                    print(f"      Updated cells: {retry_content.get('updated_cells', 0)}")
                                    print(f"      Shape: {retry_content.get('shape', '(0,0)')}")
                                    print(f"      Note: Used update_range instead of append_columns to avoid grid limits")
                                else:
                                    print(f"   ❌ Retry failed: {retry_content.get('message', 'Unknown error')}")
                        else:
                            print(f"   ❌ Failed to clear worksheet")
            else:
                print(f"   ❌ Failed to verify append_columns result")
            
            # Test 6: Test single column update with header verification
            print(f"\n📝 Test 6: Testing single column write with header verification")
            print(f"   Using update_range to write to a safe column location (H1)")

            # Create test data similar to the user's "Make.com" case
            # Using list of dicts format which auto-extracts headers
            make_column_data = [
                {"Make.com Features": "Visual workflow automation with drag-drop interface; enterprise-focused with advanced routing."},
                {"Make.com Features": "Moderate learning curve: visual builder but requires understanding of modules, filters, and data mapping."},
                {"Make.com Features": "1000+ app integrations with webhooks, scheduled scenarios, email triggers, API polling, etc."},
                {"Make.com Features": "1000+ pre-built modules + HTTP/API requests + custom functions; visual data mapping between apps."},
                {"Make.com Features": "Primarily OpenAI integration; limited native LLM support but can connect via HTTP modules."}
            ]
            
            # Use update_range with specific column to avoid grid limit issues
            single_column_res = await session.call_tool("update_range", {
                "uri": READ_WRITE_URI3,
                "data": make_column_data,
                "range_address": "H1"  # Write to column H starting at row 1
            })
            print(f"✅ Single column update result: {single_column_res}")
            
            # Verify the single column was added with proper header
            if not single_column_res.isError and single_column_res.content and single_column_res.content[0].text:
                result_content = json.loads(single_column_res.content[0].text)
                if result_content.get('success'):
                    updated_cells = result_content.get('updated_cells', 0)
                    shape = result_content.get('shape', '(0,0)')
                    range_updated = result_content.get('range', '')
                    
                    print(f"   📊 Updated {updated_cells} cells with shape {shape}")
                    print(f"   📍 Range updated: {range_updated}")
                    
                    # Expected: 6 cells (1 header + 5 data items)
                    expected_cells = len(make_column_data) + 1  # +1 for header
                    expected_shape = "(6,1)"  # 6 rows (1 header + 5 data), 1 column
                    if updated_cells == expected_cells and shape == expected_shape:
                        print(f"   ✅ PASS: Correct number of cells updated (header + data)")
                        print(f"   ✅ PASS: Shape is correct: {shape}")
                        
                        # Verify range starts at H1
                        if range_updated.startswith("H1"):
                            print(f"   ✅ PASS: Data written to column H starting at row 1")
                            print(f"   📝 Expected: 'H1' contains 'Make.com Features' (header)")
                            print(f"   📝 Expected: 'H2' through 'H6' contain data items")
                        else:
                            print(f"   ⚠️  WARNING: Expected range to start with H1, got: {range_updated}")
                    else:
                        print(f"   ❌ FAIL: Expected {expected_cells} cells with shape {expected_shape}, got {updated_cells} with shape {shape}")
                else:
                    print(f"   ❌ Single column write failed: {result_content.get('message', 'Unknown error')}")

            # Test 7: Test worksheet-prefixed range address (Sheet1!A1:J6 format)
            print(f"\n📝 Test 7: Testing worksheet-prefixed range address format")

            # This test verifies the robustness enhancement to handle range addresses like "Sheet1!A1:J6"
            worksheet_prefixed_data = [
                ["ProductID", "ProductName", "Category", "Price", "Stock"],
                ["001", "Laptop", "Electronics", 999.99, 15],
                ["002", "Mouse", "Electronics", 25.99, 50]
            ]

            # Use a worksheet-prefixed range address
            worksheet_range_res = await session.call_tool("update_range", {
                "uri": READ_WRITE_URI3,
                "data": worksheet_prefixed_data,
                "range_address": "Sheet3!A10:E12"  # Specify worksheet in range_address
            })
            print(f"✅ Worksheet-prefixed range result: {worksheet_range_res}")

            # Verify the result
            if not worksheet_range_res.isError and worksheet_range_res.content and worksheet_range_res.content[0].text:
                result_content = json.loads(worksheet_range_res.content[0].text)
                if result_content.get('success'):
                    worksheet_name = result_content.get('worksheet', '')
                    range_updated = result_content.get('range', '')
                    updated_cells = result_content.get('updated_cells', 0)

                    print(f"   📊 Worksheet: {worksheet_name}")
                    print(f"   📍 Range: {range_updated}")
                    print(f"   📝 Updated cells: {updated_cells}")

                    # Expected: 15 cells (3 rows × 5 columns), range should be A10:E12
                    expected_cells = 3 * 5
                    if updated_cells == expected_cells and range_updated == "A10:E12":
                        print(f"   ✅ PASS: Worksheet-prefixed range correctly parsed and applied")
                        print(f"   ✅ PASS: Worksheet extracted from range_address: {worksheet_name}")
                    else:
                        print(f"   ❌ FAIL: Expected {expected_cells} cells at A10:E12, got {updated_cells} at {range_updated}")
                else:
                    print(f"   ❌ Worksheet-prefixed range update failed: {result_content.get('message', 'Unknown error')}")

            # Test 8: Test worksheet validation with fallback behavior
            print(f"\n📝 Test 8: Testing worksheet validation with fallback to URI worksheet")

            # This test verifies that when range_address contains a non-existent worksheet,
            # the system falls back to using the worksheet from the URI
            fallback_test_data = [
                ["Fallback", "Test", "Data", "Sheet30", "Case"],
                ["This", "Should", "Work", "Using", "Sheet3"],
                ["From", "URI", "Instead", "Of", "Sheet30"]
            ]

            # READ_WRITE_URI3 points to a specific worksheet via gid parameter
            # We'll try to use "Sheet30!A1:E3" in range_address (Sheet30 doesn't exist)
            # Expected: System should fall back to the worksheet from URI (determined by gid)
            fallback_test_res = await session.call_tool("update_range", {
                "uri": READ_WRITE_URI3,  # Points to a specific worksheet via gid
                "data": fallback_test_data,
                "range_address": "Sheet30!A1:E3"  # Sheet30 doesn't exist - should fallback
            })
            print(f"Fallback test result: {fallback_test_res}")

            # Verify the result
            if not fallback_test_res.isError and fallback_test_res.content and fallback_test_res.content[0].text:
                result_content = json.loads(fallback_test_res.content[0].text)
                if result_content.get('success'):
                    worksheet_name = result_content.get('worksheet', '')
                    range_updated = result_content.get('range', '')
                    updated_cells = result_content.get('updated_cells', 0)

                    print(f"   📊 Worksheet used: {worksheet_name}")
                    print(f"   📍 Range: {range_updated}")
                    print(f"   📝 Updated cells: {updated_cells}")

                    # Expected: Should use the worksheet from URI, not Sheet30 from range_address
                    expected_cells = 3 * 5  # 15 cells
                    if updated_cells == expected_cells and range_updated == "A1:E3":
                        print(f"   ✅ PASS: System correctly fell back to URI worksheet ({worksheet_name})")
                        print(f"   ✅ PASS: Ignored non-existent worksheet 'Sheet30' from range_address")
                        print(f"   ✅ PASS: Applied range A1:E3 to the correct worksheet")
                    else:
                        print(f"   ❌ FAIL: Expected {expected_cells} cells at A1:E3")
                        print(f"   ❌ FAIL: Got {updated_cells} cells at {range_updated}")
                else:
                    print(f"   ❌ FAIL: Operation failed: {result_content.get('message', 'Unknown error')}")
                    print(f"   Note: With fallback logic, this should succeed")
            else:
                print(f"   ❌ FAIL: No response content received")

            # Test 9: Test worksheet validation with another non-existent worksheet
            print(f"\n📝 Test 9: Testing worksheet validation with different non-existent worksheet")

            # Similar test but with a different non-existent worksheet name
            fallback_test_data2 = [
                ["NonExistent", "Test", "Data"],
                ["Should", "Use", "Sheet3"],
                ["Not", "NonExistentSheet", "!!!"]
            ]

            # READ_WRITE_URI3 points to a specific worksheet via gid parameter
            # We'll try to use "NonExistentSheet!A5:C7" in range_address
            # Expected: System should fall back to the worksheet from URI (determined by gid)
            fallback_test_res2 = await session.call_tool("update_range", {
                "uri": READ_WRITE_URI3,  # Points to a specific worksheet via gid
                "data": fallback_test_data2,
                "range_address": "NonExistentSheet!A5:C7"  # Invalid worksheet
            })
            print(f"Fallback test 2 result: {fallback_test_res2}")

            # Verify the result
            if not fallback_test_res2.isError and fallback_test_res2.content and fallback_test_res2.content[0].text:
                result_content = json.loads(fallback_test_res2.content[0].text)
                if result_content.get('success'):
                    worksheet_name = result_content.get('worksheet', '')
                    range_updated = result_content.get('range', '')
                    updated_cells = result_content.get('updated_cells', 0)

                    print(f"   📊 Worksheet used: {worksheet_name}")
                    print(f"   📍 Range: {range_updated}")
                    print(f"   📝 Updated cells: {updated_cells}")

                    # Expected: Should use the worksheet from URI (any valid worksheet)
                    expected_cells = 3 * 3  # 9 cells
                    if updated_cells == expected_cells:
                        print(f"   ✅ PASS: System correctly fell back to URI worksheet ({worksheet_name})")
                        print(f"   ✅ PASS: Ignored non-existent worksheet 'NonExistentSheet' from range_address")
                    else:
                        print(f"   ❌ FAIL: Expected {expected_cells} cells, got {updated_cells} cells")
                else:
                    print(f"   ⚠️  Operation failed: {result_content.get('message', 'Unknown error')}")

            # Test 10: Test worksheet validation with valid worksheet in range_address
            print(f"\n📝 Test 10: Testing worksheet validation with valid worksheet in range_address")

            # This test verifies that when range_address contains a valid worksheet,
            # the system uses it even if URI points to a different worksheet
            valid_worksheet_data = [
                ["Valid", "Worksheet", "Test"],
                ["test-write", "Explicitly", "Specified"]
            ]

            # Use READ_WRITE_URI (points to test-write sheet via gid)
            # Specify "test-write" explicitly in range_address to verify it validates and uses it
            # Expected: System should validate and use test-write from range_address
            valid_worksheet_res = await session.call_tool("update_range", {
                "uri": READ_WRITE_URI,  # Points to test-write sheet via gid
                "data": valid_worksheet_data,
                "range_address": "test-write!A15:C16"  # Valid worksheet in range_address
            })
            print(f"Valid worksheet test result: {valid_worksheet_res}")

            # Verify the result
            if not valid_worksheet_res.isError and valid_worksheet_res.content and valid_worksheet_res.content[0].text:
                result_content = json.loads(valid_worksheet_res.content[0].text)
                if result_content.get('success'):
                    worksheet_name = result_content.get('worksheet', '')
                    range_updated = result_content.get('range', '')
                    updated_cells = result_content.get('updated_cells', 0)

                    print(f"   📊 Worksheet used: {worksheet_name}")
                    print(f"   📍 Range: {range_updated}")
                    print(f"   📝 Updated cells: {updated_cells}")

                    # Expected: Should use test-write from range_address
                    expected_cells = 2 * 3  # 6 cells
                    if worksheet_name == "test-write" and updated_cells == expected_cells:
                        print(f"   ✅ PASS: System correctly validated and used worksheet from range_address (test-write)")
                        print(f"   ✅ PASS: Worksheet name matches both URI and range_address")
                    else:
                        print(f"   ❌ FAIL: Expected test-write with {expected_cells} cells, got {worksheet_name} with {updated_cells} cells")
                else:
                    print(f"   ❌ FAIL: Operation failed: {result_content.get('message', 'Unknown error')}")

            print(f"\n✅ Write operations test completed!")

async def test_advanced_operations(url, headers):
    """Test advanced operations: new sheet creation, complex data formats, header detection"""
    print(f"🚀 Testing Advanced Operations")
    print("=" * 60)
    
    timestamp = datetime.now().strftime("%Y-%m-%d %H:%M:%S")
    
    async with streamablehttp_client(url=url, headers=headers) as (read, write, _):
        async with ClientSession(read, write) as session:
            await session.initialize()
            
            # Test 1: Create new sheet (New functionality)
            print(f"\n📝 Test 1: Creating a new Google Sheets spreadsheet")

            new_sheet_data = [
                ["Product Name", "Price", "Category", "Stock"],
                ["Laptop", 999.99, "Electronics", 15],
                ["Mouse", 25.99, "Electronics", 50],
                ["Notebook", 5.99, "Office", 100]
            ]

            create_sheet_res = await session.call_tool("write_new_sheet", {
                "data": new_sheet_data,
                "sheet_name": f"Test Sheet {timestamp}"
            })
            print(f"✅ Create new sheet result: {create_sheet_res}")

            # Verify the result includes spreadsheet URL
            new_spreadsheet_url = None
            if not create_sheet_res.isError and create_sheet_res.content and create_sheet_res.content[0].text:
                result_content = json.loads(create_sheet_res.content[0].text)
                if result_content.get('success'):
                    new_spreadsheet_url = result_content.get('spreadsheet_url')
                    print(f"   ✅ New spreadsheet created:")
                    print(f"      URL: {new_spreadsheet_url}")
                    print(f"      Rows: {result_content.get('rows_created')}")
                    print(f"      Columns: {result_content.get('columns_created')}")

            # Test 2: Verify list[list] format for complex data (Bug fix verification)
            print(f"\n📝 Test 2: Verifying correct list[list] format for complex data")

            # This test verifies the bug fix where data should be list[list[Any]] not a JSON string
            # Note: append_rows appends all rows including headers (no auto-detection for append operations)
            complex_data = [
                ["Username", "Display Name", "Followers", "Published At", "Content"],
                ["elonmusk", "Elon Musk", "226889664", "2025-09-30 05:45:44", "RT @mazemoore: Test tweet"],
                ["testuser", "Test User", "1000", "2025-09-30 06:00:00", "Another test tweet"]
            ]

            complex_data_res = await session.call_tool("append_rows", {
                "uri": READ_WRITE_URI,
                "data": complex_data  # This should work as list[list] format
            })
            print(f"✅ Complex data append result: {complex_data_res}")

            # Verify the result shows multiple cells were updated, not just 1 cell
            if not complex_data_res.isError and complex_data_res.content and complex_data_res.content[0].text:
                result_content = json.loads(complex_data_res.content[0].text)
                if result_content.get('success'):
                    updated_cells = result_content.get('updated_cells', 0)
                    shape = result_content.get('shape', '(0,0)')
                    print(f"   ✅ Updated {updated_cells} cells with shape {shape}")
                    print(f"   Expected: 15 cells (3 rows × 5 columns, all rows appended)")

                    # append_rows appends all rows without header detection
                    if updated_cells == 15 and shape == "(3,5)":
                        print(f"   ✅ PASS: Data correctly formatted as list[list]")
                        print(f"   ✅ PASS: All rows appended correctly (no header auto-detection in append mode)")
                    else:
                        print(f"   ❌ FAIL: Expected 15 cells with shape (3,5), got {updated_cells} cells with shape {shape}")

            # Test 3: Automatic header detection with embedded headers (like comparison tables)
            print(f"\n📝 Test 3: Automatic header detection with embedded headers")
            
            # This simulates the exact scenario from your log where headers are in the data
            # and the LLM doesn't pass a separate headers parameter
            comparison_table_data = [
                ["Dimension", "Agent Kit (OpenAI)", "n8n", "make.com"],
                ["Primary Purpose", "Fast, visual, chat-first agents inside OpenAI's ecosystem.", "General-purpose workflow automation + AI agents; code-optional but dev-friendly.", "Visual workflow automation platform with no-code/low-code approach for connecting apps and services."],
                ["Pricing Model", "Free while in beta; pay only for token usage.", "Open-source free self-host; cloud plans metered by workflow executions.", "Freemium model with operation-based pricing tiers; free tier with limited operations."]
            ]

            # Call update_range with NO headers parameter - just uri, data, range_address
            # This tests the simplified API and automatic header detection
            header_detection_res = await session.call_tool("update_range", {
                "uri": READ_WRITE_URI2,
                "data": comparison_table_data,
                "range_address": "A1:D3"  # Place it below existing data
            })
            print(f"✅ Automatic header detection result: {header_detection_res}")
            
            # Verify the result
            if not header_detection_res.isError and header_detection_res.content and header_detection_res.content[0].text:
                result_content = json.loads(header_detection_res.content[0].text)
                if result_content.get('success'):
                    print(f"   ✅ Headers automatically detected and processed!")
                    print(f"      Range updated: {result_content.get('range')}")
                    print(f"      Shape: {result_content.get('shape')}")
                    print(f"      Updated cells: {result_content.get('updated_cells')}")

            print(f"\n✅ Advanced operations test completed!")
            return new_spreadsheet_url

async def test_gid_fix(url, headers):
    """Test the gid fix: write_new_sheet returns URL with gid, update_range handles missing gid"""
    print(f"🚀 Testing gid Fix for Chinese Worksheets")
    print("=" * 60)

    timestamp = datetime.now().strftime("%Y-%m-%d %H:%M:%S")

    async with streamablehttp_client(url=url, headers=headers) as (read, write, _):
        async with ClientSession(read, write) as session:
            await session.initialize()

            # Test 1: Create new sheet with Chinese data (simulating the error scenario)
            print(f"\n📝 Test 1: Creating new sheet with Chinese data")
            print(f"   This simulates the user's scenario from error log")

            chinese_data = [
                ["用户名", "用户链接", "最后发推时间", "距今天数", "距今月数", "备注"],
                ["@qiuhongbingo", "https://x.com/qiuhongbingo", "2024-03-15", 577, 19, "超过19个月未更新，开发者和开发主管"],
                ["@Juna0xx", "https://x.com/Juna0xx", "2024-03-15", 577, 19, "超过19个月未更新，Web3产品及市场推广专家"],
                ["@LynnZeng18", "https://x.com/LynnZeng18", "2024-03-15", 577, 19, "超过19个月未更新，AI增长专家"]
            ]

            create_sheet_res = await session.call_tool("write_new_sheet", {
                "data": chinese_data,
                "sheet_name": f"X用户最近3个月非活跃Follower分析 {timestamp}"
            })
            print(f"Create new sheet result: {create_sheet_res}")

            # Verify the result includes spreadsheet URL with gid
            new_spreadsheet_url = None
            if not create_sheet_res.isError and create_sheet_res.content and create_sheet_res.content[0].text:
                result_content = json.loads(create_sheet_res.content[0].text)
                if result_content.get('success'):
                    new_spreadsheet_url = result_content.get('spreadsheet_url')
                    print(f"   ✅ New spreadsheet created:")
                    print(f"      URL: {new_spreadsheet_url}")
                    print(f"      Rows: {result_content.get('rows_created')}")
                    print(f"      Columns: {result_content.get('columns_created')}")

                    # Check if URL contains gid
                    if "#gid=" in new_spreadsheet_url:
                        print(f"   ✅ PASS: URL includes gid parameter")
                    else:
                        print(f"   ❌ FAIL: URL missing gid parameter")
                else:
                    print(f"   ❌ Failed to create spreadsheet: {result_content.get('message', 'Unknown error')}")
                    return None

            if not new_spreadsheet_url:
                print(f"   ❌ FAIL: Could not retrieve spreadsheet URL")
                return None

            # Test 2: Update range using the URL returned from write_new_sheet
            print(f"\n📝 Test 2: Updating range with URL from write_new_sheet")
            print(f"   This tests that update_range works with the returned URL")

            additional_data = [
                ["@newuser1", "https://x.com/newuser1", "2024-04-01", 500, 16, "新增用户1"],
                ["@newuser2", "https://x.com/newuser2", "2024-04-01", 500, 16, "新增用户2"]
            ]

            update_res = await session.call_tool("update_range", {
                "uri": new_spreadsheet_url,  # Use URL from write_new_sheet
                "data": additional_data,
                "range_address": "A5"  # Append below existing data
            })
            print(f"Update range result: {update_res}")

            # Verify the update succeeded
            if not update_res.isError and update_res.content and update_res.content[0].text:
                result_content = json.loads(update_res.content[0].text)
                if result_content.get('success'):
                    worksheet_name = result_content.get('worksheet', '')
                    updated_cells = result_content.get('updated_cells', 0)
                    shape = result_content.get('shape', '(0,0)')

                    print(f"   ✅ Update succeeded:")
                    print(f"      Worksheet: {worksheet_name}")
                    print(f"      Updated cells: {updated_cells}")
                    print(f"      Shape: {shape}")

                    # Verify Chinese worksheet name was handled correctly
                    if worksheet_name:
                        print(f"   ✅ PASS: Successfully resolved worksheet name: '{worksheet_name}'")
                        print(f"   ✅ PASS: Handles non-English worksheet names correctly")

                    # Verify correct number of cells updated
                    expected_cells = 2 * 6  # 2 rows x 6 columns
                    if updated_cells == expected_cells:
                        print(f"   ✅ PASS: Correct number of cells updated ({expected_cells})")
                    else:
                        print(f"   ⚠️  WARNING: Expected {expected_cells} cells, got {updated_cells}")
                else:
                    print(f"   ❌ FAIL: Update failed: {result_content.get('message', 'Unknown error')}")

            # Test 3: Test update_range with URL without gid (simulate old behavior)
            print(f"\n📝 Test 3: Testing update_range with URL without gid")
            print(f"   This tests the fallback to gid=0 when gid is missing")

            # Remove gid from URL to simulate old behavior
            url_without_gid = new_spreadsheet_url.split('#')[0] if '#' in new_spreadsheet_url else new_spreadsheet_url
            print(f"   URL without gid: {url_without_gid}")

            more_data = [
                ["@testuser", "https://x.com/testuser", "2024-05-01", 450, 15, "测试用户"]
            ]

            update_res2 = await session.call_tool("update_range", {
                "uri": url_without_gid,  # URL without gid
                "data": more_data,
                "range_address": "A7"
            })
            print(f"Update without gid result: {update_res2}")

            # Verify the update succeeded even without gid
            if not update_res2.isError and update_res2.content and update_res2.content[0].text:
                result_content = json.loads(update_res2.content[0].text)
                if result_content.get('success'):
                    worksheet_name = result_content.get('worksheet', '')
                    print(f"   ✅ PASS: Update succeeded without gid in URL")
                    print(f"      Worksheet resolved: '{worksheet_name}'")
                    print(f"   ✅ PASS: System defaulted to first sheet (gid=0)")
                else:
                    print(f"   ❌ FAIL: Update failed: {result_content.get('message', 'Unknown error')}")

            print(f"\n✅ gid fix test completed!")
            print(f"\n📊 Test Summary:")
            print(f"   ✓ write_new_sheet returns URL with gid")
            print(f"   ✓ update_range works with gid in URL")
            print(f"   ✓ update_range handles missing gid by defaulting to gid=0")
            print(f"   ✓ Correctly handles Chinese/non-English worksheet names")

            return new_spreadsheet_url

async def test_1d_array_input(url, headers):
    """Test 1D array input support for update_range, append_rows, and append_columns"""
    print(f"🚀 Testing 1D Array Input Support")
    print("=" * 60)

    timestamp = datetime.now().strftime("%Y-%m-%d %H:%M:%S")

    async with streamablehttp_client(url=url, headers=headers) as (read, write, _):
        async with ClientSession(read, write) as session:
            await session.initialize()

            # Use READ_WRITE_URI3 for all tests
            test_uri = READ_WRITE_URI_1D
            print(f"\n💡 Using test sheet: {test_uri}")

            # Test 1: update_range with 1D array (single row)
            print(f"\n📝 Test 1: update_range with 1D array (single row)")
            print(f"   Updating a single row using 1D array format")

            single_row_data = ["Product A", 99.99, "Electronics", 50, timestamp]

            update_row_res = await session.call_tool("update_range", {
                "uri": test_uri,
                "data": single_row_data,  # 1D array
                "range_address": "A1:E1"
            })
            print(f"✅ Update range (1D row) result: {update_row_res}")

            # Verify the result
            if not update_row_res.isError and update_row_res.content and update_row_res.content[0].text:
                result_content = json.loads(update_row_res.content[0].text)
                if result_content.get('success'):
                    updated_cells = result_content.get('updated_cells', 0)
                    shape = result_content.get('shape', '(0,0)')

                    print(f"   📊 Updated {updated_cells} cells with shape {shape}")

                    # Expected: 5 cells (1 row × 5 columns)
                    expected_cells = 5
                    expected_shape = "(1,5)"
                    if updated_cells == expected_cells and shape == expected_shape:
                        print(f"   ✅ PASS: 1D array converted to single row correctly")
                        print(f"   ✅ PASS: Shape is correct: {shape}")
                    else:
                        print(f"   ❌ FAIL: Expected {expected_cells} cells with shape {expected_shape}, got {updated_cells} with shape {shape}")
                else:
                    print(f"   ❌ FAIL: {result_content.get('message', 'Unknown error')}")

            # Test 2: append_rows with 1D array (single row)
            print(f"\n📝 Test 2: append_rows with 1D array (single row)")
            print(f"   Appending a single row using 1D array format")

            append_row_data = ["Appended A", 49.99, "Books", 25, timestamp]

            append_row_res = await session.call_tool("append_rows", {
                "uri": test_uri,
                "data": append_row_data  # 1D array
            })
            print(f"✅ Append rows (1D) result: {append_row_res}")

            # Verify the result
            if not append_row_res.isError and append_row_res.content and append_row_res.content[0].text:
                result_content = json.loads(append_row_res.content[0].text)
                if result_content.get('success'):
                    updated_cells = result_content.get('updated_cells', 0)
                    shape = result_content.get('shape', '(0,0)')

                    print(f"   📊 Updated {updated_cells} cells with shape {shape}")

                    # Expected: 5 cells (1 row × 5 columns)
                    expected_cells = 5
                    expected_shape = "(1,5)"
                    if updated_cells == expected_cells and shape == expected_shape:
                        print(f"   ✅ PASS: 1D array appended as single row correctly")
                    else:
                        print(f"   ❌ FAIL: Expected {expected_cells} cells with shape {expected_shape}, got {updated_cells} with shape {shape}")

            # Test 3: append_columns with 1D array (single column)
            print(f"\n📝 Test 3: append_columns with 1D array (single column)")
            print(f"   Appending a single column using 1D array format")

            # Note: For append_columns, 1D array represents column values (multiple rows, 1 column)
            # But process_data_input will convert it to [[val1, val2, val3...]] which is 1 row
            # So we need to test if this works as expected or if we need special handling

            append_col_data = ["Value1", "Value2", "Value3", "Value4", "Value5"]

            append_col_res = await session.call_tool("append_columns", {
                "uri": test_uri,
                "data": append_col_data,  # 1D array
                "headers": ["NewColumn"]
            })
            print(f"✅ Append columns (1D) result: {append_col_res}")

            # Verify the result
            if not append_col_res.isError and append_col_res.content and append_col_res.content[0].text:
                result_content = json.loads(append_col_res.content[0].text)
                if result_content.get('success'):
                    updated_cells = result_content.get('updated_cells', 0)
                    shape = result_content.get('shape', '(0,0)')

                    print(f"   📊 Updated {updated_cells} cells with shape {shape}")

                    # With current implementation, 1D array becomes 1 row
                    # So: 1 header row + 1 data row = 2 rows, 5 columns
                    # This might not be what we want for columns - need to discuss
                    print(f"   💡 Note: 1D array is converted to single row (not column)")
                    print(f"   💡 For columns, you may want to use 2D format: [[val1], [val2], ...]")
                else:
                    print(f"   ⚠️  {result_content.get('message', 'Unknown error')}")

            # Test 4: Mixed - compare 1D vs 2D for same data
            print(f"\n📝 Test 4: Comparing 1D array vs 2D array (single row)")

            # Using 1D array
            data_1d = ["Item1", 10, 1.99]
            res_1d = await session.call_tool("update_range", {
                "uri": test_uri,
                "data": data_1d,
                "range_address": "K25"
            })

            # Using 2D array (single row)
            data_2d = [["Item2", 20, 2.99]]
            res_2d = await session.call_tool("update_range", {
                "uri": test_uri,
                "data": data_2d,
                "range_address": "K26"
            })

            # Compare results
            if (not res_1d.isError and not res_2d.isError and
                res_1d.content and res_2d.content):

                result_1d = json.loads(res_1d.content[0].text)
                result_2d = json.loads(res_2d.content[0].text)

                if result_1d.get('success') and result_2d.get('success'):
                    shape_1d = result_1d.get('shape', '(0,0)')
                    shape_2d = result_2d.get('shape', '(0,0)')

                    print(f"   📊 1D array shape: {shape_1d}")
                    print(f"   📊 2D array shape: {shape_2d}")

                    if shape_1d == shape_2d == "(1,3)":
                        print(f"   ✅ PASS: Both 1D and 2D formats produce same result for single row")
                    else:
                        print(f"   ❌ FAIL: Shapes differ - 1D: {shape_1d}, 2D: {shape_2d}")

            # Test 5: Numeric 1D array
            print(f"\n📝 Test 5: Testing 1D array with numeric values")

            numeric_data = [100, 200, 300, 400, 500]

            numeric_res = await session.call_tool("update_range", {
                "uri": test_uri,
                "data": numeric_data,
                "range_address": "M20"
            })
            print(f"✅ Numeric 1D array result: {numeric_res}")

            if not numeric_res.isError and numeric_res.content and numeric_res.content[0].text:
                result_content = json.loads(numeric_res.content[0].text)
                if result_content.get('success'):
                    updated_cells = result_content.get('updated_cells', 0)
                    shape = result_content.get('shape', '(0,0)')

                    print(f"   📊 Updated {updated_cells} cells with shape {shape}")

                    if updated_cells == 5 and shape == "(1,5)":
                        print(f"   ✅ PASS: Numeric 1D array handled correctly")

            # Test 6: Column-oriented behavior - 1D array with single column range
            print(f"\n📝 Test 6: Testing column-oriented behavior (1D array + column range)")
            print(f"   When range_address is a single column (e.g., 'B', 'C:C'),")
            print(f"   1D arrays should transpose to vertical format")

            # Test 6a: Single column letter
            print(f"\n   6a: 1D array [1,2,3,4,5] with range='N' (single column letter)")
            column_data_a = [1, 2, 3, 4, 5]

            column_res_a = await session.call_tool("update_range", {
                "uri": test_uri,
                "data": column_data_a,
                "range_address": "N"
            })
            print(f"   Result: {column_res_a}")

            if not column_res_a.isError and column_res_a.content and column_res_a.content[0].text:
                result_content = json.loads(column_res_a.content[0].text)
                if result_content.get('success'):
                    updated_cells = result_content.get('updated_cells', 0)
                    shape = result_content.get('shape', '(0,0)')
                    range_updated = result_content.get('range', '')

                    print(f"      📊 Updated {updated_cells} cells with shape {shape}")
                    print(f"      📍 Range: {range_updated}")

                    # Expected: (5,1) - 5 rows × 1 column, range N1:N5
                    if updated_cells == 5 and shape == "(5,1)" and "N1:N5" in range_updated:
                        print(f"      ✅ PASS: Correctly transposed to column format!")
                    else:
                        print(f"      ❌ FAIL: Expected 5 cells, shape (5,1), range N1:N5")

            # Test 6b: Column with colon format
            print(f"\n   6b: 1D array [10,20,30] with range='O:O' (column range)")
            column_data_b = [10, 20, 30]

            column_res_b = await session.call_tool("update_range", {
                "uri": test_uri,
                "data": column_data_b,
                "range_address": "O:O"
            })

            if not column_res_b.isError and column_res_b.content and column_res_b.content[0].text:
                result_content = json.loads(column_res_b.content[0].text)
                if result_content.get('success'):
                    updated_cells = result_content.get('updated_cells', 0)
                    shape = result_content.get('shape', '(0,0)')
                    range_updated = result_content.get('range', '')

                    print(f"      📊 Updated {updated_cells} cells with shape {shape}")
                    print(f"      📍 Range: {range_updated}")

                    # Expected: (3,1) - 3 rows × 1 column
                    if updated_cells == 3 and shape == "(3,1)":
                        print(f"      ✅ PASS: Correctly transposed to column format!")
                    else:
                        print(f"      ❌ FAIL: Expected 3 cells, shape (3,1)")

            # Test 6c: Cell address (should NOT transpose - stays as row)
            print(f"\n   6c: 1D array [100,200,300] with range='P20' (cell address)")
            cell_data = [100, 200, 300]

            cell_res = await session.call_tool("update_range", {
                "uri": test_uri,
                "data": cell_data,
                "range_address": "P20"
            })

            if not cell_res.isError and cell_res.content and cell_res.content[0].text:
                result_content = json.loads(cell_res.content[0].text)
                if result_content.get('success'):
                    updated_cells = result_content.get('updated_cells', 0)
                    shape = result_content.get('shape', '(0,0)')
                    range_updated = result_content.get('range', '')

                    print(f"      📊 Updated {updated_cells} cells with shape {shape}")
                    print(f"      📍 Range: {range_updated}")

                    # Expected: (1,3) - 1 row × 3 columns, range P20:R20
                    if updated_cells == 3 and shape == "(1,3)" and "P20:R20" in range_updated:
                        print(f"      ✅ PASS: Correctly kept as row (not transposed)!")
                    else:
                        print(f"      ❌ FAIL: Expected 3 cells, shape (1,3), range P20:R20")

            print(f"\n✅ 1D array input test completed!")
            print(f"\n📊 Test Summary:")
            print(f"   ✓ update_range accepts 1D array (single row by default)")
            print(f"   ✓ update_range with column range (B, C:C) transposes 1D array to column")
            print(f"   ✓ update_range with cell address (B1) keeps 1D array as row")
            print(f"   ✓ append_rows accepts 1D array (single row)")
            print(f"   ✓ append_columns accepts 1D array with single header (transposes to column)")
            print(f"   ✓ 1D and 2D formats produce same result for single row")
            print(f"   ✓ Numeric 1D arrays handled correctly")
            print(f"   💡 Smart behavior: Column ranges trigger vertical layout, cell addresses use horizontal")


async def test_list_of_dict_input(url, headers):
    """Test list of dict input support for write_new_sheet, append_rows, update_range"""
    print(f"🚀 Testing List of Dict Input Support")
    print("=" * 60)

    timestamp = datetime.now().strftime("%Y-%m-%d %H:%M:%S")

    async with streamablehttp_client(url=url, headers=headers) as (read, write, _):
        async with ClientSession(read, write) as session:
            await session.initialize()

            # Test 1: Create new sheet with list of dicts (DataFrame-like format)
            print(f"\n📝 Test 1: Creating new sheet with list of dicts")
            print(f"   Testing DataFrame-like input format")

            dict_data = [
                {"name": "Alice", "age": 30, "city": "New York", "timestamp": timestamp},
                {"name": "Bob", "age": 25, "city": "Los Angeles", "timestamp": timestamp},
                {"name": "Charlie", "age": 35, "city": "Chicago", "timestamp": timestamp}
            ]

            create_sheet_res = await session.call_tool("write_new_sheet", {
                "data": dict_data,
                "sheet_name": f"List of Dict Test {timestamp}"
            })
            print(f"✅ Create sheet with list of dicts result: {create_sheet_res}")

            # Verify the result
            new_spreadsheet_url = None
            if not create_sheet_res.isError and create_sheet_res.content and create_sheet_res.content[0].text:
                result_content = json.loads(create_sheet_res.content[0].text)
                if result_content.get('success'):
                    new_spreadsheet_url = result_content.get('spreadsheet_url')
                    rows_created = result_content.get('rows_created')
                    columns_created = result_content.get('columns_created')

                    print(f"   ✅ New spreadsheet created:")
                    print(f"      URL: {new_spreadsheet_url}")
                    print(f"      Rows: {rows_created}")
                    print(f"      Columns: {columns_created}")

                    # Verify correct dimensions
                    expected_rows = 3  # 3 data rows
                    expected_cols = 4  # 4 columns (name, age, city, timestamp)

                    if rows_created == expected_rows and columns_created == expected_cols:
                        print(f"   ✅ PASS: Correct dimensions - {expected_rows} rows × {expected_cols} columns")
                        print(f"   ✅ PASS: Headers automatically extracted from dict keys")
                    else:
                        print(f"   ❌ FAIL: Expected {expected_rows}×{expected_cols}, got {rows_created}×{columns_created}")
                else:
                    print(f"   ❌ FAIL: {result_content.get('message', 'Unknown error')}")
            else:
                print(f"   ❌ FAIL: Could not create spreadsheet")

            # Use READ_WRITE_URI3 for all subsequent tests
            test_uri = READ_WRITE_URI3
            print(f"\n💡 Using existing test sheet for remaining tests: {test_uri}")

            # Test 2: Append rows using list of dicts
            print(f"\n📝 Test 2: Appending rows with list of dicts")

            append_dict_data = [
                {"name": "David", "age": 28, "city": "Boston", "timestamp": timestamp},
                {"name": "Eve", "age": 32, "city": "Seattle", "timestamp": timestamp}
            ]

            append_rows_res = await session.call_tool("append_rows", {
                "uri": test_uri,
                "data": append_dict_data
            })
            print(f"✅ Append rows result: {append_rows_res}")

            # Verify the result
            if not append_rows_res.isError and append_rows_res.content and append_rows_res.content[0].text:
                result_content = json.loads(append_rows_res.content[0].text)
                if result_content.get('success'):
                    updated_cells = result_content.get('updated_cells', 0)
                    shape = result_content.get('shape', '(0,0)')

                    print(f"   📊 Updated {updated_cells} cells with shape {shape}")

                    # Expected: 8 cells (2 rows × 4 columns)
                    expected_cells = 2 * 4
                    expected_shape = "(2,4)"
                    if updated_cells == expected_cells and shape == expected_shape:
                        print(f"   ✅ PASS: Correct number of cells appended")
                        print(f"   ✅ PASS: List of dicts converted to 2D array correctly")
                    else:
                        print(f"   ❌ FAIL: Expected {expected_cells} cells with shape {expected_shape}, got {updated_cells} with shape {shape}")

            # Test 3: Update range using list of dicts
            print(f"\n📝 Test 3: Updating range with list of dicts")

            update_dict_data = [
                {"product": "Laptop", "price": 999.99, "stock": 15},
                {"product": "Mouse", "price": 25.99, "stock": 50},
                {"product": "Keyboard", "price": 79.99, "stock": 30}
            ]

            update_range_res = await session.call_tool("update_range", {
                "uri": test_uri,
                "data": update_dict_data,
                "range_address": "F1"
            })
            print(f"✅ Update range result: {update_range_res}")

            # Verify the result
            if not update_range_res.isError and update_range_res.content and update_range_res.content[0].text:
                result_content = json.loads(update_range_res.content[0].text)
                if result_content.get('success'):
                    updated_cells = result_content.get('updated_cells', 0)
                    shape = result_content.get('shape', '(0,0)')

                    print(f"   📊 Updated {updated_cells} cells with shape {shape}")

                    # Expected: 12 cells (4 rows including header × 3 columns)
                    expected_cells = 4 * 3  # 1 header row + 3 data rows
                    expected_shape = "(4,3)"
                    if updated_cells == expected_cells and shape == expected_shape:
                        print(f"   ✅ PASS: Correct number of cells updated (includes auto-extracted headers)")
                        print(f"   ✅ PASS: Headers placed in first row")
                    else:
                        print(f"   ❌ FAIL: Expected {expected_cells} cells with shape {expected_shape}, got {updated_cells} with shape {shape}")

            # Test 4: Mixed data types in list of dicts
            print(f"\n📝 Test 4: Testing mixed data types (str, int, float, bool, None)")

            mixed_type_data = [
                {"product": "Widget", "price": 49.99, "in_stock": True, "quantity": 100, "notes": None},
                {"product": "Gadget", "price": 29.99, "in_stock": False, "quantity": 0, "notes": "Out of stock"}
            ]

            mixed_type_res = await session.call_tool("append_rows", {
                "uri": test_uri,
                "data": mixed_type_data
            })
            print(f"✅ Mixed types result: {mixed_type_res}")

            # Verify the result
            if not mixed_type_res.isError and mixed_type_res.content and mixed_type_res.content[0].text:
                result_content = json.loads(mixed_type_res.content[0].text)
                if result_content.get('success'):
                    updated_cells = result_content.get('updated_cells', 0)

                    # Expected: 10 cells (2 rows × 5 columns)
                    expected_cells = 2 * 5
                    if updated_cells == expected_cells:
                        print(f"   ✅ PASS: Mixed data types handled correctly")
                        print(f"   ✅ PASS: None values converted properly")
                    else:
                        print(f"   ❌ FAIL: Expected {expected_cells} cells, got {updated_cells}")

            # Test 5: Sparse data (missing keys in some dicts)
            print(f"\n📝 Test 5: Testing sparse data (missing keys filled with None)")

            sparse_data = [
                {"name": "Frank", "age": 40, "city": "Miami"},
                {"name": "Grace", "city": "Denver"},  # Missing 'age'
                {"name": "Henry", "age": 29}  # Missing 'city'
            ]

            sparse_res = await session.call_tool("append_rows", {
                "uri": test_uri,
                "data": sparse_data
            })
            print(f"✅ Sparse data result: {sparse_res}")

            # Verify the result
            if not sparse_res.isError and sparse_res.content and sparse_res.content[0].text:
                result_content = json.loads(sparse_res.content[0].text)
                if result_content.get('success'):
                    updated_cells = result_content.get('updated_cells', 0)

                    # Expected: 9 cells (3 rows × 3 columns)
                    expected_cells = 3 * 3
                    if updated_cells == expected_cells:
                        print(f"   ✅ PASS: Sparse data handled correctly")
                        print(f"   ✅ PASS: Missing keys filled with None values")
                    else:
                        print(f"   ❌ FAIL: Expected {expected_cells} cells, got {updated_cells}")

            # Test 6: Compare with traditional 2D array format
            print(f"\n📝 Test 6: Comparing list of dicts vs 2D array format")
            print(f"   Both formats should produce identical results when properly specified")

            # Create two sheets with identical data but different input formats
            test_data_dict = [
                {"item": "Apple", "quantity": 10, "price": 1.99},
                {"item": "Banana", "quantity": 15, "price": 0.99}
            ]

            # For fair comparison, provide headers explicitly for 2D array
            test_data_2d = [
                ["Apple", 10, 1.99],
                ["Banana", 15, 0.99]
            ]

            # Test with dict format using update_range
            dict_update_res = await session.call_tool("update_range", {
                "uri": test_uri,
                "data": test_data_dict,
                "range_address": "J1"
            })

            # Test with 2D array format using update_range with explicit headers
            array_update_res = await session.call_tool("update_range", {
                "uri": test_uri,
                "data": test_data_2d,
                "range_address": "N1"
            })

            # Compare results
            if (not dict_update_res.isError and not array_update_res.isError and
                dict_update_res.content and array_update_res.content):

                dict_result = json.loads(dict_update_res.content[0].text)
                array_result = json.loads(array_update_res.content[0].text)

                if dict_result.get('success') and array_result.get('success'):
                    dict_shape = dict_result.get('shape', '(0,0)')
                    array_shape = array_result.get('shape', '(0,0)')

                    print(f"   📊 Dict format shape: {dict_shape}")
                    print(f"   📊 2D array shape: {array_shape}")

                    # Dict format includes header row (3 total), 2D array without explicit headers is 2 rows
                    # This shows the key difference: dict auto-includes headers, 2D array doesn't
                    print(f"   💡 Note: Dict format auto-extracts and includes headers in output")
                    print(f"   💡 Note: 2D array treats all rows as data unless headers parameter is used")

                    # Extract rows from shape strings "(rows,cols)"
                    dict_rows = int(dict_shape.strip('()').split(',')[0])
                    array_rows = int(array_shape.strip('()').split(',')[0])

                    if dict_rows > array_rows:
                        print(f"   ✅ PASS: Dict format includes header row (+1 row vs 2D array)")
                        print(f"   ✅ PASS: Both formats work correctly with different semantics")
                    else:
                        print(f"   ⚠️  Unexpected shape comparison - dict: {dict_shape}, array: {array_shape}")

            print(f"\n✅ List of dict input test completed!")
            print(f"\n📊 Test Summary:")
            print(f"   ✓ write_new_sheet accepts list of dicts")
            print(f"   ✓ append_rows accepts list of dicts")
            print(f"   ✓ update_range accepts list of dicts")
            print(f"   ✓ Headers automatically extracted from dict keys")
            print(f"   ✓ Mixed data types handled correctly")
            print(f"   ✓ Sparse data (missing keys) filled with None")
            print(f"   ✓ Compatible with traditional 2D array format")
            print(f"   ✓ Tests use READ_WRITE_URI3 to avoid creating multiple sheets")

            return new_spreadsheet_url

async def run_all_tests(url, headers):
    """Run all test suites in sequence"""
    print("🎯 Starting Google Sheets MCP Integration Tests")
    print("=" * 80)

    results = {}

    try:
        # Run basic operations test
        print(f"\n{'='*20} BASIC OPERATIONS {'='*20}")
        table_id = await test_basic_operations(url, headers)
        results['basic_operations'] = {'status': 'passed', 'table_id': table_id}

        # Run write operations test
        print(f"\n{'='*20} WRITE OPERATIONS {'='*20}")
        await test_write_operations(url, headers)
        results['write_operations'] = {'status': 'passed'}

        # Run advanced operations test
        print(f"\n{'='*20} ADVANCED OPERATIONS {'='*20}")
        new_sheet_url = await test_advanced_operations(url, headers)
        results['advanced_operations'] = {'status': 'passed', 'new_sheet_url': new_sheet_url}

        # Run gid fix test
        print(f"\n{'='*20} GID FIX TEST {'='*20}")
        gid_test_url = await test_gid_fix(url, headers)
        results['gid_fix'] = {'status': 'passed', 'test_sheet_url': gid_test_url}

        # Run list of dict input test
        print(f"\n{'='*20} LIST OF DICT INPUT TEST {'='*20}")
        listtype_test_url = await test_list_of_dict_input(url, headers)
        results['list_of_dict_input'] = {'status': 'passed', 'test_sheet_url': listtype_test_url}

        # Run 1D array input test (NEW)
        print(f"\n{'='*20} 1D ARRAY INPUT TEST {'='*20}")
        await test_1d_array_input(url, headers)
        results['1d_array_input'] = {'status': 'passed'}

        # Summary
        print(f"\n{'='*80}")
        print("🎉 ALL TESTS COMPLETED SUCCESSFULLY!")
        print(f"{'='*80}")

        for test_name, result in results.items():
            print(f"✅ {test_name.replace('_', ' ').title()}: {result['status']}")
            if 'table_id' in result and result['table_id']:
                print(f"   📊 Table ID: {result['table_id']}")
            if 'new_sheet_url' in result and result['new_sheet_url']:
                print(f"   📄 New Sheet: {result['new_sheet_url']}")
            if 'test_sheet_url' in result and result['test_sheet_url']:
                print(f"   📄 Test Sheet: {result['test_sheet_url']}")

        return results

    except Exception as e:
        print(f"\n❌ Test suite failed with error: {e}")
        import traceback
        traceback.print_exc()
        return None

async def run_single_test(test_name, url, headers):
    """Run a single test by name"""
    test_functions = {
        'basic': test_basic_operations,
        'write': test_write_operations,
        'advanced': test_advanced_operations,
        'gid': test_gid_fix,
        'listtype': test_list_of_dict_input,
        '1d': test_1d_array_input  # NEW
    }

    if test_name not in test_functions:
        print(f"❌ Unknown test: {test_name}")
        print(f"Available tests: {', '.join(test_functions.keys())}")
        return

    print(f"🎯 Running single test: {test_name}")
    print("=" * 60)

    try:
        result = await test_functions[test_name](url, headers)
        print(f"\n✅ Test '{test_name}' completed successfully!")
        return result
    except Exception as e:
        print(f"\n❌ Test '{test_name}' failed with error: {e}")
        import traceback
        traceback.print_exc()
        return None

if __name__ == "__main__":
    import os
    import argparse

    # Parse command line arguments
    parser = argparse.ArgumentParser(description="Test Google Sheets MCP Integration")
    parser.add_argument("--env", choices=["local", "prod", "test"], default="local",
                       help="Environment to use: local (127.0.0.1:8321) or test (datatable-mcp-test.maybe.ai) or prod (datatable-mcp.maybe.ai)")
    parser.add_argument("--test", choices=["all", "basic", "write", "advanced", "gid", "listtype", "1d"], default="all",
                       help="Which test to run: all (default), basic, write, advanced, gid, listtype, or 1d")
    args = parser.parse_args()

    # Set endpoint based on environment argument
    if args.env == "local":
        endpoint = "http://127.0.0.1:8321"
    elif args.env == "prod":
        endpoint = "https://datatable-mcp.maybe.ai"
    else:
        endpoint = "https://datatable-mcp-test.maybe.ai"
        

    print(f"🔗 Using {args.env} environment: {endpoint}")
    print(f"💡 Use --env=local for local development or --env=prod for production")
    print(f"🧪 Running test: {args.test}")
    
    # OAuth headers for testing (you need to provide real ones)
    test_headers = {
        "GOOGLE_OAUTH_REFRESH_TOKEN": os.getenv("TEST_GOOGLE_OAUTH_REFRESH_TOKEN"),
        "GOOGLE_OAUTH_CLIENT_ID": os.getenv("TEST_GOOGLE_OAUTH_CLIENT_ID"),
        "GOOGLE_OAUTH_CLIENT_SECRET": os.getenv("TEST_GOOGLE_OAUTH_CLIENT_SECRET")
    }

    # Run the selected test(s)
    if args.test == "all":
        asyncio.run(run_all_tests(url=f"{endpoint}/mcp", headers=test_headers))
    else:
        asyncio.run(run_single_test(args.test, url=f"{endpoint}/mcp", headers=test_headers))<|MERGE_RESOLUTION|>--- conflicted
+++ resolved
@@ -114,70 +114,13 @@
             else:
                 print(f"❌ Expected isError = True, but got isError = False")
 
-<<<<<<< HEAD
-            # Test 3: Verify data format is list of dictionaries (not list of lists)
-=======
             # Test 3: Verify data format is list of dictionaries
->>>>>>> 8dcafbce
             print(f"\n📘 Test 3: Verifying data format is list of dictionaries")
             print(f"   Testing improved data structure from TableResponse")
             
             load_format_res = await session.call_tool("load_data_table", {
                 "uri": READ_ONLY_URI,
             })
-<<<<<<< HEAD
-            print(f"load_format_res: {load_format_res}")
-            if load_format_res.content and load_format_res.content[0].text:
-                content = json.loads(load_format_res.content[0].text)
-                if content.get('success'):
-                    data = content.get('data', [])
-                    headers = content.get('headers', [])
-                    
-                    print(f"   📊 Headers: {headers}")
-                    print(f"   📊 Data rows: {len(data)}")
-                    
-                    # Verify data structure
-                    if data:
-                        first_row = data[0]
-                        print(f"   📊 First row type: {type(first_row)}")
-                        print(f"   📊 First row sample: {first_row}")
-                        
-                        # Check if first row is a dictionary
-                        if isinstance(first_row, dict):
-                            print(f"   ✅ PASS: Data is correctly formatted as list of dictionaries")
-                            
-                            # Verify all keys match headers
-                            row_keys = set(first_row.keys())
-                            header_set = set(headers)
-                            
-                            if row_keys == header_set:
-                                print(f"   ✅ PASS: Dictionary keys match headers exactly")
-                                print(f"      Keys: {list(row_keys)}")
-                            else:
-                                print(f"   ⚠️  WARNING: Dictionary keys don't match headers")
-                                print(f"      Expected keys: {headers}")
-                                print(f"      Actual keys: {list(row_keys)}")
-                            
-                            # Verify we can access data by column name
-                            if headers and len(headers) > 0:
-                                first_header = headers[0]
-                                first_value = first_row.get(first_header)
-                                print(f"   ✅ PASS: Can access data by column name")
-                                print(f"      Example: row['{first_header}'] = {first_value}")
-                        
-                        elif isinstance(first_row, list):
-                            print(f"   ❌ FAIL: Data is still in old format (list of lists)")
-                            print(f"      Expected: list of dictionaries")
-                            print(f"      Got: list of lists")
-                        else:
-                            print(f"   ❌ FAIL: Unexpected data format: {type(first_row)}")
-                    else:
-                        print(f"   ⚠️  WARNING: No data rows returned (empty sheet)")
-                else:
-                    print(f"   ❌ Failed to load data: {content.get('message', 'Unknown error')}")
-            else:
-                print(f"   ❌ Failed to get response content")
-=======
             print()
             print(f"load_format_res, {load_format_res}")
             if not load_format_res.isError and load_format_res.content and load_format_res.content[0].text:
@@ -210,7 +153,6 @@
                     print(f"   ❌ Failed to load data: {content.get('message', 'Unknown error')}")
             else:
                 print(f"   ❌ Failed to get valid response")
->>>>>>> 8dcafbce
                 
             print(f"\n✅ Basic operations test completed!")
             return table_id
